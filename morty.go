package main

import (
	"bytes"
	"crypto/hmac"
	"crypto/sha256"
	"encoding/base64"
	"encoding/hex"
	"errors"
	"flag"
	"fmt"
	"html/template"
	"io"
	"log"
	"mime"
	"net/url"
	"os"
	"path/filepath"
	"regexp"
	"strings"
	"time"
	"unicode/utf8"

	"github.com/valyala/fasthttp"
	"github.com/valyala/fasthttp/fasthttpproxy"
	"golang.org/x/net/html"
	"golang.org/x/net/html/charset"
	"golang.org/x/text/encoding"

	"github.com/asciimoo/morty/config"
	"github.com/asciimoo/morty/contenttype"
)

const (
	STATE_DEFAULT     int = 0
	STATE_IN_STYLE    int = 1
	STATE_IN_NOSCRIPT int = 2
)

const VERSION = "v0.2.1"

const MAX_REDIRECT_COUNT = 5

const MAX_REDIRECT_COUNT = 5

var CLIENT *fasthttp.Client = &fasthttp.Client{
	MaxResponseBodySize: 10 * 1024 * 1024, // 10M
	ReadBufferSize:      16 * 1024,        // 16K
}

var cfg *config.Config = config.DefaultConfig

var ALLOWED_CONTENTTYPE_FILTER contenttype.Filter = contenttype.NewFilterOr([]contenttype.Filter{
	// html
	contenttype.NewFilterEquals("text", "html", ""),
	contenttype.NewFilterEquals("application", "xhtml", "xml"),
	// css
	contenttype.NewFilterEquals("text", "css", ""),
	// images
	contenttype.NewFilterEquals("image", "gif", ""),
	contenttype.NewFilterEquals("image", "png", ""),
	contenttype.NewFilterEquals("image", "jpeg", ""),
	contenttype.NewFilterEquals("image", "pjpeg", ""),
	contenttype.NewFilterEquals("image", "webp", ""),
	contenttype.NewFilterEquals("image", "tiff", ""),
	contenttype.NewFilterEquals("image", "vnd.microsoft.icon", ""),
	contenttype.NewFilterEquals("image", "bmp", ""),
	contenttype.NewFilterEquals("image", "x-ms-bmp", ""),
	contenttype.NewFilterEquals("image", "x-icon", ""),
	// fonts
	contenttype.NewFilterEquals("application", "font-otf", ""),
	contenttype.NewFilterEquals("application", "font-ttf", ""),
	contenttype.NewFilterEquals("application", "font-woff", ""),
	contenttype.NewFilterEquals("application", "vnd.ms-fontobject", ""),
})

var ALLOWED_CONTENTTYPE_ATTACHMENT_FILTER contenttype.Filter = contenttype.NewFilterOr([]contenttype.Filter{
	// texts
	contenttype.NewFilterEquals("text", "csv", ""),
	contenttype.NewFilterEquals("text", "tab-separated-values", ""),
	contenttype.NewFilterEquals("text", "plain", ""),
	// API
	contenttype.NewFilterEquals("application", "json", ""),
	// Documents
	contenttype.NewFilterEquals("application", "x-latex", ""),
	contenttype.NewFilterEquals("application", "pdf", ""),
	contenttype.NewFilterEquals("application", "vnd.oasis.opendocument.text", ""),
	contenttype.NewFilterEquals("application", "vnd.oasis.opendocument.spreadsheet", ""),
	contenttype.NewFilterEquals("application", "vnd.oasis.opendocument.presentation", ""),
	contenttype.NewFilterEquals("application", "vnd.oasis.opendocument.graphics", ""),
	// Compressed archives
	contenttype.NewFilterEquals("application", "zip", ""),
	contenttype.NewFilterEquals("application", "gzip", ""),
	contenttype.NewFilterEquals("application", "x-compressed", ""),
	contenttype.NewFilterEquals("application", "x-gtar", ""),
	contenttype.NewFilterEquals("application", "x-compress", ""),
	// Generic binary
	contenttype.NewFilterEquals("application", "octet-stream", ""),
})

var ALLOWED_CONTENTTYPE_PARAMETERS map[string]bool = map[string]bool{
	"charset": true,
}

var UNSAFE_ELEMENTS [][]byte = [][]byte{
	[]byte("applet"),
	[]byte("canvas"),
	[]byte("embed"),
	//[]byte("iframe"),
	[]byte("math"),
	[]byte("script"),
	[]byte("svg"),
}

var SAFE_ATTRIBUTES [][]byte = [][]byte{
	[]byte("abbr"),
	[]byte("accesskey"),
	[]byte("align"),
	[]byte("alt"),
	[]byte("as"),
	[]byte("autocomplete"),
	[]byte("charset"),
	[]byte("checked"),
	[]byte("class"),
	[]byte("content"),
	[]byte("contenteditable"),
	[]byte("contextmenu"),
	[]byte("dir"),
	[]byte("for"),
	[]byte("height"),
	[]byte("hidden"),
	[]byte("hreflang"),
	[]byte("id"),
	[]byte("lang"),
	[]byte("media"),
	[]byte("method"),
	[]byte("name"),
	[]byte("nowrap"),
	[]byte("placeholder"),
	[]byte("property"),
	[]byte("rel"),
	[]byte("spellcheck"),
	[]byte("tabindex"),
	[]byte("target"),
	[]byte("title"),
	[]byte("translate"),
	[]byte("type"),
	[]byte("value"),
	[]byte("width"),
}

var LINK_REL_SAFE_VALUES [][]byte = [][]byte{
	[]byte("alternate"),
	[]byte("archives"),
	[]byte("author"),
	[]byte("copyright"),
	[]byte("first"),
	[]byte("help"),
	[]byte("icon"),
	[]byte("index"),
	[]byte("last"),
	[]byte("license"),
	[]byte("manifest"),
	[]byte("next"),
	[]byte("pingback"),
	[]byte("prev"),
	[]byte("publisher"),
	[]byte("search"),
	[]byte("shortcut icon"),
	[]byte("stylesheet"),
	[]byte("up"),
}

var LINK_HTTP_EQUIV_SAFE_VALUES [][]byte = [][]byte{
	// X-UA-Compatible will be added automaticaly, so it can be skipped
	[]byte("date"),
	[]byte("last-modified"),
	[]byte("refresh"), // URL rewrite
	// []byte("location"), TODO URL rewrite
	[]byte("content-language"),
}

var CSS_URL_REGEXP *regexp.Regexp = regexp.MustCompile("url\\((['\"]?)[ \\t\\f]*([\u0009\u0021\u0023-\u0026\u0028\u002a-\u007E]+)(['\"]?)\\)?")

type Proxy struct {
	Key            []byte
	RequestTimeout time.Duration
	FollowRedirect bool
}

type RequestConfig struct {
	Key          []byte
	BaseURL      *url.URL
	BodyInjected bool
}

type HTMLBodyExtParam struct {
	BaseURL     string
	HasMortyKey bool
}

type HTMLFormExtParam struct {
	BaseURL   string
	MortyHash string
}

var HTML_FORM_EXTENSION *template.Template
var HTML_BODY_EXTENSION *template.Template
var HTML_HEAD_CONTENT_TYPE string = `<meta http-equiv="Content-Type" content="text/html; charset=utf-8">
<meta http-equiv="X-UA-Compatible" content="IE=edge">
<meta name="referrer" content="no-referrer">
`

var MORTY_HTML_PAGE_START string = `<!doctype html>
<html>
<head>
<title>MortyProxy</title>
<meta name="viewport" content="width=device-width, initial-scale=1 , maximum-scale=1.0, user-scalable=1" />
<style>
html { height: 100%; }
body { min-height : 100%; display: flex; flex-direction:column; font-family: 'Garamond', 'Georgia', serif; text-align: center; color: #444; background: #FAFAFA; margin: 0; padding: 0; font-size: 1.1em; }
input { border: 1px solid #888; padding: 0.3em; color: #444; background: #FFF; font-size: 1.1em; }
input[placeholder] { width:80%; }
a { text-decoration: none; #2980b9; }
h1, h2 { font-weight: 200; margin-bottom: 2rem; }
h1 { font-size: 3em; }
.container { flex:1; min-height: 100%; margin-bottom: 1em; }
.footer { margin: 1em; }
.footer p { font-size: 0.8em; }
</style>
</head>
<body>
	<div class="container">
		<h1>MortyProxy</h1>
`

var MORTY_HTML_PAGE_END string = `
	</div>
	<div class="footer">
		<p>Morty rewrites web pages to exclude malicious HTML tags and CSS/HTML attributes. It also replaces external resource references to prevent third-party information leaks.<br />
		<a href="https://github.com/asciimoo/morty">view on github</a>
		</p>
	</div>
</body>
</html>`

var FAVICON_BYTES []byte

func init() {
	FaviconBase64 := "iVBORw0KGgoAAAANSUhEUgAAABAAAAAQEAYAAABPYyMiAAAABmJLR0T///////8JWPfcAAAACXBIWXMAAABIAAAASABGyWs+AAAAF0lEQVRIx2NgGAWjYBSMglEwCkbBSAcACBAAAeaR9cIAAAAASUVORK5CYII"

	FAVICON_BYTES, _ = base64.StdEncoding.DecodeString(FaviconBase64)
	var err error
	HTML_FORM_EXTENSION, err = template.New("html_form_extension").Parse(
		`<input type="hidden" name="mortyurl" value="{{.BaseURL}}" />{{if .MortyHash}}<input type="hidden" name="mortyhash" value="{{.MortyHash}}" />{{end}}`)
	if err != nil {
		panic(err)
	}
	HTML_BODY_EXTENSION, err = template.New("html_body_extension").Parse(`
<input type="checkbox" id="mortytoggle" autocomplete="off" />
<div id="mortyheader">
  <form method="get">
    <label for="mortytoggle">hide</label>
    <span><a href="/">Morty Proxy</a></span>
    <input type="url" value="{{.BaseURL}}" name="mortyurl" {{if .HasMortyKey }}readonly="true"{{end}} />
    This is a <a href="https://github.com/asciimoo/morty">proxified and sanitized</a> view of the page, visit <a href="{{.BaseURL}}" rel="noreferrer">original site</a>.
  </form>
</div>
<style>
body{ position: absolute !important; top: 42px !important; left: 0 !important; right: 0 !important; bottom: 0 !important; }
#mortyheader { position: fixed; margin: 0; box-sizing: border-box; -webkit-box-sizing: border-box; top: 0; left: 0; right: 0; z-index: 2147483647 !important; font-size: 12px; line-height: normal; border-width: 0px 0px 2px 0; border-style: solid; border-color: #AAAAAA; background: #FFF; padding: 4px; color: #444; height: 42px; }
#mortyheader * { padding: 0; margin: 0; }
#mortyheader p { padding: 0 0 0.7em 0; display: block; }
#mortyheader a { color: #3498db; font-weight: bold; display: inline; }
#mortyheader label { text-align: right; cursor: pointer; position: fixed; right: 4px; top: 4px; display: block; color: #444; }
#mortyheader > form > span { font-size: 24px; font-weight: bold; margin-right: 20px; margin-left: 20px; }
input[type=checkbox]#mortytoggle { display: none; }
input[type=checkbox]#mortytoggle:checked ~ div { display: none; visibility: hidden; }
#mortyheader input[type=url] { width: 50%; padding: 4px; font-size: 16px; }
</style>
`)
	if err != nil {
		panic(err)
	}
}

func (p *Proxy) RequestHandler(ctx *fasthttp.RequestCtx) {

	if appRequestHandler(ctx) {
		return
	}

	requestHash := popRequestParam(ctx, []byte("mortyhash"))

	requestURI := popRequestParam(ctx, []byte("mortyurl"))

	if requestURI == nil {
		p.serveMainPage(ctx, 200, nil)
		return
	}

	if p.Key != nil {
		if !verifyRequestURI(requestURI, requestHash, p.Key) {
			// HTTP status code 403 : Forbidden
			p.serveMainPage(ctx, 403, errors.New(`invalid "mortyhash" parameter`))
			return
		}
	}

	requestURIQuery := ctx.QueryArgs().QueryString()
	if len(requestURIQuery) > 0 {
		if bytes.ContainsRune(requestURI, '?') {
			requestURI = append(requestURI, '&')
		} else {
			requestURI = append(requestURI, '?')
		}
		requestURI = append(requestURI, requestURIQuery...)
	}

	p.ProcessUri(ctx, string(requestURI), 0)
}

func (p *Proxy) ProcessUri(ctx *fasthttp.RequestCtx, requestURIStr string, redirectCount int) {
	parsedURI, err := url.Parse(requestURIStr)

	if err != nil {
		// HTTP status code 500 : Internal Server Error
		p.serveMainPage(ctx, 500, err)
		return
	}

	if parsedURI.Scheme == "" {
		requestURIStr = "https://" + requestURIStr
		parsedURI, err = url.Parse(requestURIStr)
		if err != nil {
			p.serveMainPage(ctx, 500, err)
			return
		}
	}

	// Serve an intermediate page for protocols other than HTTP(S)
	if (parsedURI.Scheme != "http" && parsedURI.Scheme != "https") || strings.HasSuffix(parsedURI.Host, ".onion") {
		p.serveExitMortyPage(ctx, parsedURI)
		return
	}

	req := fasthttp.AcquireRequest()
	defer fasthttp.ReleaseRequest(req)
	req.SetConnectionClose()

	if cfg.Debug {
		log.Println(string(ctx.Method()), requestURIStr)
	}

	req.SetRequestURI(requestURIStr)
	req.Header.SetUserAgentBytes([]byte("Mozilla/5.0 (Windows NT 10.0; Win64; x64; rv:78.0) Gecko/20100101 Firefox/78.0"))

	resp := fasthttp.AcquireResponse()
	defer fasthttp.ReleaseResponse(resp)

	req.Header.SetMethodBytes(ctx.Method())
	if ctx.IsPost() || ctx.IsPut() {
		req.SetBody(ctx.PostBody())
	}

	err = CLIENT.DoTimeout(req, resp, p.RequestTimeout)

	if err != nil {
		if err == fasthttp.ErrTimeout {
			// HTTP status code 504 : Gateway Time-Out
			p.serveMainPage(ctx, 504, err)
		} else {
			// HTTP status code 500 : Internal Server Error
			p.serveMainPage(ctx, 500, err)
		}
		return
	}

	if resp.StatusCode() != 200 {
		switch resp.StatusCode() {
		case 301, 302, 303, 307, 308:
			loc := resp.Header.Peek("Location")
			if loc != nil {
<<<<<<< HEAD
				if cfg.Debug {
					log.Println("redirect to", string(loc))
				}
				if ctx.IsGet() {
					// GET method: Morty follows the redirect
					if redirectCount < MAX_REDIRECT_COUNT {
=======
				if p.FollowRedirect && ctx.IsGet() {
					// GET method: Morty follows the redirect
					if redirectCount < MAX_REDIRECT_COUNT {
						if cfg.Debug {
							log.Println("follow redirect to", string(loc))
						}
>>>>>>> f5bff1e2
						p.ProcessUri(ctx, string(loc), redirectCount+1)
					} else {
						p.serveMainPage(ctx, 310, errors.New("Too many redirects"))
					}
					return
				} else {
					// Other HTTP methods: Morty does NOT follow the redirect
					rc := &RequestConfig{Key: p.Key, BaseURL: parsedURI}
					url, err := rc.ProxifyURI(loc)
					if err == nil {
						ctx.SetStatusCode(resp.StatusCode())
						ctx.Response.Header.Add("Location", url)
<<<<<<< HEAD
=======
						if cfg.Debug {
							log.Println("redirect to", string(loc))
						}
>>>>>>> f5bff1e2
						return
					}
				}
			}
		}
		error_message := fmt.Sprintf("invalid response: %d (%s)", resp.StatusCode(), requestURIStr)
		p.serveMainPage(ctx, resp.StatusCode(), errors.New(error_message))
		return
	}

	contentTypeBytes := resp.Header.Peek("Content-Type")

	if contentTypeBytes == nil {
		// HTTP status code 503 : Service Unavailable
		p.serveMainPage(ctx, 503, errors.New("invalid content type"))
		return
	}

	contentTypeString := string(contentTypeBytes)

	// decode Content-Type header
	contentType, error := contenttype.ParseContentType(contentTypeString)
	if error != nil {
		// HTTP status code 503 : Service Unavailable
		p.serveMainPage(ctx, 503, errors.New("invalid content type"))
		return
	}

	// content-disposition
	contentDispositionBytes := ctx.Request.Header.Peek("Content-Disposition")

	// check content type
	if !ALLOWED_CONTENTTYPE_FILTER(contentType) {
		// it is not a usual content type
		if ALLOWED_CONTENTTYPE_ATTACHMENT_FILTER(contentType) {
			// force attachment for allowed content type
			contentDispositionBytes = contentDispositionForceAttachment(contentDispositionBytes, parsedURI)
		} else {
			// deny access to forbidden content type
			// HTTP status code 403 : Forbidden
			p.serveMainPage(ctx, 403, errors.New("forbidden content type "+parsedURI.String()))
			return
		}
	}

	// HACK : replace */xhtml by text/html
	if contentType.SubType == "xhtml" {
		contentType.TopLevelType = "text"
		contentType.SubType = "html"
		contentType.Suffix = ""
	}

	// conversion to UTF-8
	var responseBody []byte

	if contentType.TopLevelType == "text" {
		e, ename, _ := charset.DetermineEncoding(resp.Body(), contentTypeString)
		if (e != encoding.Nop) && (!strings.EqualFold("utf-8", ename)) {
			responseBody, err = e.NewDecoder().Bytes(resp.Body())
			if err != nil {
				// HTTP status code 503 : Service Unavailable
				p.serveMainPage(ctx, 503, err)
				return
			}
		} else {
			responseBody = resp.Body()
		}
		// update the charset or specify it
		contentType.Parameters["charset"] = "UTF-8"
	} else {
		responseBody = resp.Body()
	}

	//
	contentType.FilterParameters(ALLOWED_CONTENTTYPE_PARAMETERS)

	// set the content type
	ctx.SetContentType(contentType.String())

	// output according to MIME type
	switch {
	case contentType.SubType == "css" && contentType.Suffix == "":
		sanitizeCSS(&RequestConfig{Key: p.Key, BaseURL: parsedURI}, ctx, responseBody)
	case contentType.SubType == "html" && contentType.Suffix == "":
		rc := &RequestConfig{Key: p.Key, BaseURL: parsedURI}
		sanitizeHTML(rc, ctx, responseBody)
		if !rc.BodyInjected {
			p := HTMLBodyExtParam{rc.BaseURL.String(), false}
			if len(rc.Key) > 0 {
				p.HasMortyKey = true
			}
			err := HTML_BODY_EXTENSION.Execute(ctx, p)
			if err != nil {
				if cfg.Debug {
					fmt.Println("failed to inject body extension", err)
				}
			}
		}
	default:
		if contentDispositionBytes != nil {
			ctx.Response.Header.AddBytesV("Content-Disposition", contentDispositionBytes)
		}
		ctx.Write(responseBody)
	}
}

// force content-disposition to attachment
func contentDispositionForceAttachment(contentDispositionBytes []byte, url *url.URL) []byte {
	var contentDispositionParams map[string]string

	if contentDispositionBytes != nil {
		var err error
		_, contentDispositionParams, err = mime.ParseMediaType(string(contentDispositionBytes))
		if err != nil {
			contentDispositionParams = make(map[string]string)
		}
	} else {
		contentDispositionParams = make(map[string]string)
	}

	_, fileNameDefined := contentDispositionParams["filename"]
	if !fileNameDefined {
		// TODO : sanitize filename
		contentDispositionParams["fileName"] = filepath.Base(url.Path)
	}

	return []byte(mime.FormatMediaType("attachment", contentDispositionParams))
}

func appRequestHandler(ctx *fasthttp.RequestCtx) bool {
	// serve robots.txt
	if bytes.Equal(ctx.Path(), []byte("/robots.txt")) {
		ctx.SetContentType("text/plain")
		ctx.Write([]byte("User-Agent: *\nDisallow: /\n"))
		return true
	}

	// server favicon.ico
	if bytes.Equal(ctx.Path(), []byte("/favicon.ico")) {
		ctx.SetContentType("image/png")
		ctx.Write(FAVICON_BYTES)
		return true
	}

	return false
}

func popRequestParam(ctx *fasthttp.RequestCtx, paramName []byte) []byte {
	param := ctx.QueryArgs().PeekBytes(paramName)

	if param == nil {
		param = ctx.PostArgs().PeekBytes(paramName)
		ctx.PostArgs().DelBytes(paramName)
	}
	ctx.QueryArgs().DelBytes(paramName)

	return param
}

func sanitizeCSS(rc *RequestConfig, out io.Writer, css []byte) {
	// TODO

	urlSlices := CSS_URL_REGEXP.FindAllSubmatchIndex(css, -1)

	if urlSlices == nil {
		out.Write(css)
		return
	}

	startIndex := 0

	for _, s := range urlSlices {
		urlStart := s[4]
		urlEnd := s[5]

		if uri, err := rc.ProxifyURI(css[urlStart:urlEnd]); err == nil {
			out.Write(css[startIndex:urlStart])
			out.Write([]byte(uri))
			startIndex = urlEnd
		} else if cfg.Debug {
			log.Println("cannot proxify css uri:", string(css[urlStart:urlEnd]))
		}
	}
	if startIndex < len(css) {
		out.Write(css[startIndex:len(css)])
	}
}

func sanitizeHTML(rc *RequestConfig, out io.Writer, htmlDoc []byte) {
	r := bytes.NewReader(htmlDoc)
	decoder := html.NewTokenizer(r)
	decoder.AllowCDATA(true)

	unsafeElements := make([][]byte, 0, 8)
	state := STATE_DEFAULT
	for {
		token := decoder.Next()
		if token == html.ErrorToken {
			err := decoder.Err()
			if err != io.EOF {
				log.Println("failed to parse HTML")
			}
			break
		}

		if len(unsafeElements) == 0 {

			switch token {
			case html.StartTagToken, html.SelfClosingTagToken:
				tag, hasAttrs := decoder.TagName()
				safe := !inArray(tag, UNSAFE_ELEMENTS)
				if !safe {
					if token != html.SelfClosingTagToken {
						var unsafeTag []byte = make([]byte, len(tag))
						copy(unsafeTag, tag)
						unsafeElements = append(unsafeElements, unsafeTag)
					}
					break
				}
				if bytes.Equal(tag, []byte("base")) {
					for {
						attrName, attrValue, moreAttr := decoder.TagAttr()
						if bytes.Equal(attrName, []byte("href")) {
							parsedURI, err := url.Parse(string(attrValue))
							if err == nil {
								rc.BaseURL = parsedURI
							}
						}
						if !moreAttr {
							break
						}
					}
					break
				}
				if bytes.Equal(tag, []byte("noscript")) {
					state = STATE_IN_NOSCRIPT
					break
				}
				var attrs [][][]byte
				if hasAttrs {
					for {
						attrName, attrValue, moreAttr := decoder.TagAttr()
						attrs = append(attrs, [][]byte{
							attrName,
							attrValue,
							[]byte(html.EscapeString(string(attrValue))),
						})
						if !moreAttr {
							break
						}
					}
				}
				if bytes.Equal(tag, []byte("link")) {
					sanitizeLinkTag(rc, out, attrs)
					break
				}

				if bytes.Equal(tag, []byte("meta")) {
					sanitizeMetaTag(rc, out, attrs)
					break
				}

				fmt.Fprintf(out, "<%s", tag)

				if hasAttrs {
					sanitizeAttrs(rc, out, attrs)
				}

				if token == html.SelfClosingTagToken {
					fmt.Fprintf(out, " />")
				} else {
					fmt.Fprintf(out, ">")
					if bytes.Equal(tag, []byte("style")) {
						state = STATE_IN_STYLE
					}
				}

				if bytes.Equal(tag, []byte("head")) {
					fmt.Fprintf(out, HTML_HEAD_CONTENT_TYPE)
				}

				if bytes.Equal(tag, []byte("form")) {
					var formURL *url.URL
					for _, attr := range attrs {
						if bytes.Equal(attr[0], []byte("action")) {
							formURL, _ = url.Parse(string(attr[1]))
							formURL = mergeURIs(rc.BaseURL, formURL)
							break
						}
					}
					if formURL == nil {
						formURL = rc.BaseURL
					}
					urlStr := formURL.String()
					var key string
					if rc.Key != nil {
						key = hash(urlStr, rc.Key)
					}
					err := HTML_FORM_EXTENSION.Execute(out, HTMLFormExtParam{urlStr, key})
					if err != nil {
						if cfg.Debug {
							fmt.Println("failed to inject body extension", err)
						}
					}
				}

			case html.EndTagToken:
				tag, _ := decoder.TagName()
				writeEndTag := true
				switch string(tag) {
				case "body":
					p := HTMLBodyExtParam{rc.BaseURL.String(), false}
					if len(rc.Key) > 0 {
						p.HasMortyKey = true
					}
					err := HTML_BODY_EXTENSION.Execute(out, p)
					if err != nil {
						if cfg.Debug {
							fmt.Println("failed to inject body extension", err)
						}
					}
					rc.BodyInjected = true
				case "style":
					state = STATE_DEFAULT
				case "noscript":
					state = STATE_DEFAULT
					writeEndTag = false
				}
				// skip noscript tags - only the tag, not the content, because javascript is sanitized
				if writeEndTag {
					fmt.Fprintf(out, "</%s>", tag)
				}

			case html.TextToken:
				switch state {
				case STATE_DEFAULT:
					fmt.Fprintf(out, "%s", decoder.Raw())
				case STATE_IN_STYLE:
					sanitizeCSS(rc, out, decoder.Raw())
				case STATE_IN_NOSCRIPT:
					sanitizeHTML(rc, out, decoder.Raw())
				}

			case html.CommentToken:
				// ignore comment. TODO : parse IE conditional comment

			case html.DoctypeToken:
				out.Write(decoder.Raw())
			}
		} else {
			switch token {
			case html.StartTagToken, html.SelfClosingTagToken:
				tag, _ := decoder.TagName()
				if inArray(tag, UNSAFE_ELEMENTS) {
					unsafeElements = append(unsafeElements, tag)
				}

			case html.EndTagToken:
				tag, _ := decoder.TagName()
				if bytes.Equal(unsafeElements[len(unsafeElements)-1], tag) {
					unsafeElements = unsafeElements[:len(unsafeElements)-1]
				}
			}
		}
	}
}

func sanitizeLinkTag(rc *RequestConfig, out io.Writer, attrs [][][]byte) {
	exclude := false
	for _, attr := range attrs {
		attrName := attr[0]
		attrValue := attr[1]
		if bytes.Equal(attrName, []byte("rel")) {
			if !inArray(attrValue, LINK_REL_SAFE_VALUES) {
				exclude = true
				break
			}
		}
		if bytes.Equal(attrName, []byte("as")) {
			if bytes.Equal(attrValue, []byte("script")) {
				exclude = true
				break
			}
		}
	}

	if !exclude {
		out.Write([]byte("<link"))
		for _, attr := range attrs {
			sanitizeAttr(rc, out, attr[0], attr[1], attr[2])
		}
		out.Write([]byte(">"))
	}
}

func sanitizeMetaTag(rc *RequestConfig, out io.Writer, attrs [][][]byte) {
	var http_equiv []byte
	var content []byte

	for _, attr := range attrs {
		attrName := attr[0]
		attrValue := attr[1]
		if bytes.Equal(attrName, []byte("http-equiv")) {
			http_equiv = bytes.ToLower(attrValue)
			// exclude some <meta http-equiv="..." ..>
			if !inArray(http_equiv, LINK_HTTP_EQUIV_SAFE_VALUES) {
				return
			}
		}
		if bytes.Equal(attrName, []byte("content")) {
			content = attrValue
		}
		if bytes.Equal(attrName, []byte("charset")) {
			// exclude <meta charset="...">
			return
		}
	}

	out.Write([]byte("<meta"))
	urlIndex := bytes.Index(bytes.ToLower(content), []byte("url="))
	if bytes.Equal(http_equiv, []byte("refresh")) && urlIndex != -1 {
		contentUrl := content[urlIndex+4:]
		// special case of <meta http-equiv="refresh" content="0; url='example.com/url.with.quote.outside'">
		if len(contentUrl) >= 2 && (contentUrl[0] == byte('\'') || contentUrl[0] == byte('"')) {
			if contentUrl[0] == contentUrl[len(contentUrl)-1] {
				contentUrl = contentUrl[1 : len(contentUrl)-1]
			}
		}
		// output proxify result
		if uri, err := rc.ProxifyURI(contentUrl); err == nil {
			fmt.Fprintf(out, ` http-equiv="refresh" content="%surl=%s"`, content[:urlIndex], uri)
		}
	} else {
		if len(http_equiv) > 0 {
			fmt.Fprintf(out, ` http-equiv="%s"`, http_equiv)
		}
		sanitizeAttrs(rc, out, attrs)
	}
	out.Write([]byte(">"))
}

func sanitizeAttrs(rc *RequestConfig, out io.Writer, attrs [][][]byte) {
	for _, attr := range attrs {
		sanitizeAttr(rc, out, attr[0], attr[1], attr[2])
	}
}

func sanitizeAttr(rc *RequestConfig, out io.Writer, attrName, attrValue, escapedAttrValue []byte) {
	if inArray(attrName, SAFE_ATTRIBUTES) {
		fmt.Fprintf(out, " %s=\"%s\"", attrName, escapedAttrValue)
		return
	}
	switch string(attrName) {
	case "src", "href", "action":
		if uri, err := rc.ProxifyURI(attrValue); err == nil {
			fmt.Fprintf(out, " %s=\"%s\"", attrName, uri)
		} else if cfg.Debug {
			log.Println("cannot proxify uri:", string(attrValue))
		}
	case "style":
		cssAttr := bytes.NewBuffer(nil)
		sanitizeCSS(rc, cssAttr, attrValue)
		fmt.Fprintf(out, " %s=\"%s\"", attrName, html.EscapeString(string(cssAttr.Bytes())))
	}
}

func mergeURIs(u1, u2 *url.URL) *url.URL {
	if u2 == nil {
		return u1
	}
	return u1.ResolveReference(u2)
}

// Sanitized URI : removes all runes bellow 32 (included) as the begining and end of URI, and lower case the scheme.
// avoid memory allocation (except for the scheme)
func sanitizeURI(uri []byte) ([]byte, string) {
	first_rune_index := 0
	first_rune_seen := false
	scheme_last_index := -1
	buffer := bytes.NewBuffer(make([]byte, 0, 10))

	// remove trailing space and special characters
	uri = bytes.TrimRight(uri, "\x00\x01\x02\x03\x04\x05\x06\x07\x08\x09\x0A\x0B\x0C\x0D\x0E\x0F\x10\x11\x12\x13\x14\x15\x16\x17\x18\x19\x1A\x1B\x1C\x1D\x1E\x1F\x20")

	// loop over byte by byte
	for i, c := range uri {
		// ignore special characters and space (c <= 32)
		if c > 32 {
			// append to the lower case of the rune to buffer
			if c < utf8.RuneSelf && 'A' <= c && c <= 'Z' {
				c = c + 'a' - 'A'
			}

			buffer.WriteByte(c)

			// update the first rune index that is not a special rune
			if !first_rune_seen {
				first_rune_index = i
				first_rune_seen = true
			}

			if c == ':' {
				// colon rune found, we have found the scheme
				scheme_last_index = i
				break
			} else if c == '/' || c == '?' || c == '\\' || c == '#' {
				// special case : most probably a relative URI
				break
			}
		}
	}

	if scheme_last_index != -1 {
		// scheme found
		// copy the "lower case without special runes scheme" before the ":" rune
		scheme_start_index := scheme_last_index - buffer.Len() + 1
		copy(uri[scheme_start_index:], buffer.Bytes())
		// and return the result
		return uri[scheme_start_index:], buffer.String()
	} else {
		// scheme NOT found
		return uri[first_rune_index:], ""
	}
}

func (rc *RequestConfig) ProxifyURI(uri []byte) (string, error) {
	// sanitize URI
	uri, scheme := sanitizeURI(uri)

	// remove javascript protocol
	if scheme == "javascript:" {
		return "", nil
	}

	// TODO check malicious data: - e.g. data:script
	if scheme == "data:" {
		if bytes.HasPrefix(uri, []byte("data:image/png")) ||
			bytes.HasPrefix(uri, []byte("data:image/jpeg")) ||
			bytes.HasPrefix(uri, []byte("data:image/pjpeg")) ||
			bytes.HasPrefix(uri, []byte("data:image/gif")) ||
			bytes.HasPrefix(uri, []byte("data:image/webp")) {
			// should be safe
			return string(uri), nil
		} else {
			// unsafe data
			return "", nil
		}
	}

	// parse the uri
	u, err := url.Parse(string(uri))
	if err != nil {
		return "", err
	}

	// get the fragment (with the prefix "#")
	fragment := ""
	if len(u.Fragment) > 0 {
		fragment = "#" + u.Fragment
	}

	// reset the fragment: it is not included in the mortyurl
	u.Fragment = ""

	// merge the URI with the document URI
	u = mergeURIs(rc.BaseURL, u)

	// simple internal link ?
	// some web pages describe the whole link https://same:auth@same.host/same.path?same.query#new.fragment
	if u.Scheme == rc.BaseURL.Scheme &&
		(rc.BaseURL.User == nil || (u.User != nil && u.User.String() == rc.BaseURL.User.String())) &&
		u.Host == rc.BaseURL.Host &&
		u.Path == rc.BaseURL.Path &&
		u.RawQuery == rc.BaseURL.RawQuery {
		// the fragment is the only difference between the document URI and the uri parameter
		return fragment, nil
	}

	// return full URI and fragment (if not empty)
	morty_uri := u.String()

	if rc.Key == nil {
		return fmt.Sprintf("./?mortyurl=%s%s", url.QueryEscape(morty_uri), fragment), nil
	}
	return fmt.Sprintf("./?mortyhash=%s&mortyurl=%s%s", hash(morty_uri, rc.Key), url.QueryEscape(morty_uri), fragment), nil
}

func inArray(b []byte, a [][]byte) bool {
	for _, b2 := range a {
		if bytes.Equal(b, b2) {
			return true
		}
	}
	return false
}

func hash(msg string, key []byte) string {
	mac := hmac.New(sha256.New, key)
	mac.Write([]byte(msg))
	return hex.EncodeToString(mac.Sum(nil))
}

func verifyRequestURI(uri, hashMsg, key []byte) bool {
	h := make([]byte, hex.DecodedLen(len(hashMsg)))
	_, err := hex.Decode(h, hashMsg)
	if err != nil {
		if cfg.Debug {
			log.Println("hmac error:", err)
		}
		return false
	}
	mac := hmac.New(sha256.New, key)
	mac.Write(uri)
	return hmac.Equal(h, mac.Sum(nil))
}

func (p *Proxy) serveExitMortyPage(ctx *fasthttp.RequestCtx, uri *url.URL) {
	ctx.SetContentType("text/html")
	ctx.SetStatusCode(403)
	ctx.Write([]byte(MORTY_HTML_PAGE_START))
	ctx.Write([]byte("<h2>You are about to exit MortyProxy</h2>"))
	ctx.Write([]byte("<p>Following</p><p><a href=\""))
	ctx.Write([]byte(html.EscapeString(uri.String())))
	ctx.Write([]byte("\" rel=\"noreferrer\">"))
	ctx.Write([]byte(html.EscapeString(uri.String())))
	ctx.Write([]byte("</a></p><p>the content of this URL will be <b>NOT</b> sanitized.</p>"))
	ctx.Write([]byte(MORTY_HTML_PAGE_END))
}

func (p *Proxy) serveMainPage(ctx *fasthttp.RequestCtx, statusCode int, err error) {
	ctx.SetContentType("text/html; charset=UTF-8")
	ctx.SetStatusCode(statusCode)
	ctx.Write([]byte(MORTY_HTML_PAGE_START))
	if err != nil {
		if cfg.Debug {
			log.Println("error:", err)
		}
		ctx.Write([]byte("<h2>Error: "))
		ctx.Write([]byte(html.EscapeString(err.Error())))
		ctx.Write([]byte("</h2>"))
	}
	if p.Key == nil {
		ctx.Write([]byte(`
		<form action="post">
		Visit url: <input placeholder="https://url.." name="mortyurl" autofocus />
		<input type="submit" value="go" />
		</form>`))
	} else {
		ctx.Write([]byte(`<h3>Warning! This instance does not support direct URL opening.</h3>`))
	}
	ctx.Write([]byte(MORTY_HTML_PAGE_END))
}

func main() {
	listenAddress := flag.String("listen", cfg.ListenAddress, "Listen address")
	key := flag.String("key", cfg.Key, "HMAC url validation key (base64 encoded) - leave blank to disable validation")
	IPV6 := flag.Bool("ipv6", cfg.IPV6, "Allow IPv6 HTTP requests")
	debug := flag.Bool("debug", cfg.Debug, "Debug mode")
	requestTimeout := flag.Uint("timeout", cfg.RequestTimeout, "Request timeout")
	followRedirect := flag.Bool("followredirect", cfg.FollowRedirect, "Follow HTTP GET redirect")
	proxyenv := flag.Bool("proxyenv", false, "Use a HTTP proxy as set in the environment (HTTP_PROXY, HTTPS_PROXY and NO_PROXY). Overrides -proxy, -socks5, -ipv6.")
	proxy := flag.String("proxy", "", "Use the specified HTTP proxy (ie: '[user:pass@]hostname:port'). Overrides -socks5, -ipv6.")
	socks5 := flag.String("socks5", "", "Use a SOCKS5 proxy (ie: 'hostname:port'). Overrides -ipv6.")
	version := flag.Bool("version", false, "Show version")
	flag.Parse()

	cfg.ListenAddress = *listenAddress
	cfg.Key = *key
	cfg.IPV6 = *IPV6
	cfg.Debug = *debug
	cfg.RequestTimeout = *requestTimeout
	cfg.FollowRedirect = *followRedirect

	if *version {
		fmt.Println(VERSION)
		return
	}

	if *proxyenv && os.Getenv("HTTP_PROXY") == "" && os.Getenv("HTTPS_PROXY") == "" {
		log.Fatal("Error -proxyenv is used but no environment variables named 'HTTP_PROXY' and/or 'HTTPS_PROXY' could be found.")
		os.Exit(1)
	}

	if *proxyenv {
		CLIENT.Dial = fasthttpproxy.FasthttpProxyHTTPDialer()
		log.Println("Using environment defined proxy(ies).")
	} else if *proxy != "" {
		CLIENT.Dial = fasthttpproxy.FasthttpHTTPDialer(*proxy)
		log.Println("Using custom HTTP proxy.")
	} else if *socks5 != "" {
		CLIENT.Dial = fasthttpproxy.FasthttpSocksDialer(*socks5)
		log.Println("Using Socks5 proxy.")
	} else if cfg.IPV6 {
		CLIENT.Dial = fasthttp.DialDualStack
		log.Println("Using dual stack (IPv4/IPv6) direct connections.")
	} else {
		CLIENT.Dial = fasthttp.Dial
		log.Println("Using IPv4 only direct connections.")
	}

	p := &Proxy{RequestTimeout: time.Duration(cfg.RequestTimeout) * time.Second,
		FollowRedirect: cfg.FollowRedirect}

	if cfg.Key != "" {
		var err error
		p.Key, err = base64.StdEncoding.DecodeString(cfg.Key)
		if err != nil {
			log.Fatal("Error parsing -key", err.Error())
			os.Exit(1)
		}
	}

	log.Println("listening on", cfg.ListenAddress)

	if err := fasthttp.ListenAndServe(cfg.ListenAddress, p.RequestHandler); err != nil {
		log.Fatal("Error in ListenAndServe:", err)
	}
}<|MERGE_RESOLUTION|>--- conflicted
+++ resolved
@@ -38,8 +38,6 @@
 )
 
 const VERSION = "v0.2.1"
-
-const MAX_REDIRECT_COUNT = 5
 
 const MAX_REDIRECT_COUNT = 5
 
@@ -381,21 +379,12 @@
 		case 301, 302, 303, 307, 308:
 			loc := resp.Header.Peek("Location")
 			if loc != nil {
-<<<<<<< HEAD
-				if cfg.Debug {
-					log.Println("redirect to", string(loc))
-				}
-				if ctx.IsGet() {
-					// GET method: Morty follows the redirect
-					if redirectCount < MAX_REDIRECT_COUNT {
-=======
 				if p.FollowRedirect && ctx.IsGet() {
 					// GET method: Morty follows the redirect
 					if redirectCount < MAX_REDIRECT_COUNT {
 						if cfg.Debug {
 							log.Println("follow redirect to", string(loc))
 						}
->>>>>>> f5bff1e2
 						p.ProcessUri(ctx, string(loc), redirectCount+1)
 					} else {
 						p.serveMainPage(ctx, 310, errors.New("Too many redirects"))
@@ -408,12 +397,9 @@
 					if err == nil {
 						ctx.SetStatusCode(resp.StatusCode())
 						ctx.Response.Header.Add("Location", url)
-<<<<<<< HEAD
-=======
 						if cfg.Debug {
 							log.Println("redirect to", string(loc))
 						}
->>>>>>> f5bff1e2
 						return
 					}
 				}
